import { EngineCreateOpts, Model } from 'types/index'
import { LlmChunk, LlmCompletionOpts, LlmResponse, LlmStream, LlmToolCall, LLmCompletionPayload, LlmStreamingResponse, LlmToolCallInfo } from 'types/llm'
import Message from '../models/message'
import LlmEngine, { LlmStreamingContextBase } from '../engine'
import { Plugin } from '../plugin'
import logger from '../logger'

import Anthropic from '@anthropic-ai/sdk'
import { Stream } from '@anthropic-ai/sdk/streaming'
import { Tool, MessageParam, MessageStreamEvent, TextBlock, InputJSONDelta, Usage, RawMessageStartEvent, RawMessageDeltaEvent, MessageDeltaUsage, ToolUseBlock } from '@anthropic-ai/sdk/resources'
import { BetaToolUnion, MessageCreateParamsBase } from '@anthropic-ai/sdk/resources/beta/messages/messages'

//
// https://docs.anthropic.com/en/api/getting-started
//

type AnthropicTool = Tool|BetaToolUnion

export interface AnthropicComputerToolInfo {
  plugin: Plugin
  screenSize(): { width: number, height: number }
  screenNumber (): number
}

export type AnthropicStreamingContext = LlmStreamingContextBase & {
  system: string,
  usage: Usage,
  toolCall?: LlmToolCall,
  thinkingBlock?: string,
  thinkingSignature?: string,
}

export default class extends LlmEngine {

  client: Anthropic
  computerInfo: AnthropicComputerToolInfo|null = null

 constructor(config: EngineCreateOpts, computerInfo: AnthropicComputerToolInfo|null = null) {
    super(config)
    this.client = new Anthropic({
      apiKey: config.apiKey,
      dangerouslyAllowBrowser: true,
    })
    this.computerInfo = computerInfo
  }

  getName(): string {
    return 'anthropic'
  }
  
  // https://docs.anthropic.com/en/docs/about-claude/models
  getVisionModels(): string[] {
    return [
      'claude-3-5-sonnet-*',
      'claude-3-sonnet-*',
      'claude-3-opus-*',
      'claude-3-haiku-*'
    ]
  }

  getComputerUseRealModel(): string {
    return 'claude-3-5-sonnet-20241022'
  }

  modelIsReasoning(model: string): boolean {
    // Support both the specific test model and any Claude 3.7 model
    return model === 'claude-3-7-sonnet-thinking' || 
           model.includes('claude-3-7') ||
           model.includes('claude-3.7');
  }

  async getModels(): Promise<Model[]> {

    // need an api key
    if (!this.client.apiKey) {
      return []
    }

    // do it
    const models = await this.client.models.list({ limit: 1000 })

    // transform
    return [
      ...models.data.map((model) => ({
        id: model.id,
        name: model.display_name,
        meta: model
      })),
      ...(this.computerInfo ? [{ id: 'computer-use', name: 'Computer Use' }] : [])
    ]

  }

  getMaxTokens(model: string): number {
    if (model.includes('claude-3-5-sonnet') || model.includes('computer-use')) return 8192
    else return 4096
  }

  async complete(model: string, thread: Message[], opts?: LlmCompletionOpts): Promise<LlmResponse> {
    return await this.chat(model, [
      thread[0],
      ...this.buildPayload(model, thread, opts)
    ], opts)
  }

  async chat(model: string, thread: any[], opts?: LlmCompletionOpts): Promise<LlmResponse> {

    // model
    if (model === 'computer-use') {
      model = this.getComputerUseRealModel()
    }

    // save tool calls
    const toolCallInfo: LlmToolCallInfo[] = []
    
    // call
    logger.log(`[anthropic] prompting model ${model}`)
    const response = await this.client.messages.create({
      model: model,
      system: thread[0].contentForModel,
      messages: thread.slice(1) as MessageParam[],
      ...this.getCompletionOpts(model, opts),
      ...await this.getToolOpts(model, opts),
    });

    // tool call
    if (response.stop_reason === 'tool_use') {

      const toolCall = response.content[response.content.length - 1] as ToolUseBlock
      
      // need
      logger.log(`[anthropic] tool call ${toolCall.name} with ${JSON.stringify(toolCall.input)}`)

      // now execute
      const content = await this.callTool(toolCall.name, toolCall.input)
      logger.log(`[anthropic] tool call ${toolCall.name} => ${JSON.stringify(content).substring(0, 128)}`)

      // add all response blocks
      thread.push(...response.content.map((c) => ({
        role: 'assistant',
        content: [c]
      })))

      // add tool response message
      if (toolCall!.name === 'computer') {
        thread.push({
          role: 'user',
          content: [{
            type: 'tool_result',
            tool_use_id: toolCall.id,
            ...content,
          }]
        })
      } else {
        thread.push({
          role: 'user',
          content: [{
            type: 'tool_result',
            tool_use_id: toolCall.id,
            content: JSON.stringify(content)
          }]
        })
      }

      // save tool call info
      toolCallInfo.push({
        name: toolCall.name,
        params: toolCall.input,
        result: content
      })

      // prompt again
      const completion = await this.chat(model, thread, opts)

      // prepend tool call info
      completion.toolCalls = [
        ...toolCallInfo,
        ...completion.toolCalls,
      ]

      // cumulate usage
      if (opts?.usage && response.usage && completion.usage) {
        completion.usage.prompt_tokens += response.usage.input_tokens
        completion.usage.completion_tokens += response.usage.output_tokens
      }

      // done
      return completion

    }

    // return an object
    const content = response.content[0] as TextBlock
    return {
      type: 'text',
      content: content.text,
      toolCalls: toolCallInfo,
      ...(opts?.usage && response.usage ? { usage: {
        prompt_tokens: response.usage.input_tokens,
        completion_tokens: response.usage.output_tokens,
      } } : {}),
    }
  }

  async stream(model: string, thread: Message[], opts?: LlmCompletionOpts): Promise<LlmStreamingResponse> {

    // model: switch to vision if needed
    model = this.selectModel(model, thread, opts)

    // add computer tools
    if (this.computerInfo && model === 'computer-use') {
      const computerUse = this.plugins.find((p) => p.getName() === this.computerInfo!.plugin.getName())
      if (!computerUse) {
        this.plugins.push(this.computerInfo.plugin)
      }
    }

    // the context
    const context: AnthropicStreamingContext = {
      model: model,
      system: thread[0].contentForModel,
      thread: this.buildPayload(model, thread, opts) as MessageParam[],
      opts: opts || {},
      usage: { input_tokens: 0, output_tokens: 0, cache_creation_input_tokens: 0, cache_read_input_tokens: 0 }
    }

    // do it
    return {
      stream: await this.doStream(context),
      context: context,
    }

  }

  async doStream(context: AnthropicStreamingContext): Promise<LlmStream> {

    // reset
    context.toolCall = undefined
    context.thinkingBlock = undefined
    context.thinkingSignature = ''

    // tools in anthropic format
    const tools: AnthropicTool[] = (await this.getAvailableTools()).map((tool) => {
      return {
        name: tool.function.name,
        description: tool.function.description,
        input_schema: {
          type: 'object',
          properties: tool.function.parameters.properties,
          required: tool.function.parameters.required,
        }
      }
    })

    // add computer tools
    if (this.computerInfo && context.model === 'computer-use') {
      const scaledScreenSize = this.computerInfo.screenSize()
      tools.push({
        name: 'computer',
        type: 'computer_20241022',
        display_width_px: scaledScreenSize.width,
        display_height_px: scaledScreenSize.height,
        display_number: this.computerInfo.screenNumber()
      })
    }

    // call
    if (context.model === 'computer-use') {
      return this.doStreamBeta(context)
    } else {
      return this.doStreamNormal(context)
    }

  }

  async doStreamNormal(context: AnthropicStreamingContext): Promise<LlmStream> {
    logger.log(`[anthropic] prompting model ${context.model}`)
    return this.client.messages.create({
      model: context.model,
      system: context.system,
      messages: context.thread,
      ...this.getCompletionOpts(context.model, context.opts),
      ...await this.getToolOpts(context.model, context.opts),
      stream: true,
    })
  }

  async doStreamBeta(context: AnthropicStreamingContext): Promise<LlmStream> {
    logger.log(`[anthropic] prompting model ${context.model}`)
    return this.client.beta.messages.create({
      model: this.getComputerUseRealModel(),
      betas: [ 'computer-use-2024-10-22' ],
      system: context.system,
      messages: context.thread,
      ...this.getCompletionOpts(context.model, context.opts),
      ...await this.getToolOpts(context.model, context.opts),
      stream: true,
    })
  }

  getCompletionOpts(model: string, opts?: LlmCompletionOpts): Omit<MessageCreateParamsBase, 'model'|'messages'|'stream'|'tools'|'tool_choice'> {
<<<<<<< HEAD
=======
    
>>>>>>> 16954fe8
    const isThinkingEnabled = this.modelIsReasoning(model) && opts?.reasoning;
    
    return {
      max_tokens: opts?.maxTokens ?? this.getMaxTokens(model),
      ...(opts?.temperature ? { temperature: opts.temperature } : (isThinkingEnabled ? { temperature: 1.0 } : {})),
      ...(opts?.top_k ? { top_k: opts?.top_k } : {} ),
      ...(opts?.top_p ? { top_p: opts?.top_p } : {} ),
      ...(isThinkingEnabled ? {
        thinking: {
          type: 'enabled',
          budget_tokens: opts.reasoningBudget || (opts?.maxTokens || this.getMaxTokens(model)) / 2,
        }
      } : {}),
    }
  }

  async getToolOpts<T>(model: string, opts?: LlmCompletionOpts): Promise<Omit<T, 'max_tokens'|'model'|'messages'|'stream'>> {

    if (opts?.tools === false) {
      return {} as T
    }

    // tools in anthropic format
    const tools: AnthropicTool[] = (await this.getAvailableTools()).map((tool) => {
      return {
        name: tool.function.name,
        description: tool.function.description,
        input_schema: {
          type: 'object',
          properties: tool.function.parameters.properties,
          required: tool.function.parameters.required,
        }
      }
    })

    return tools.length ? {
      tool_choice: { type: 'auto' },
      tools: tools as Tool[]
    } as T : {} as T 
  }
  
  async stop(stream: Stream<any>) {
    stream.controller.abort()
  }
   
  async *nativeChunkToLlmChunk(chunk: MessageStreamEvent, context: AnthropicStreamingContext): AsyncGenerator<LlmChunk, void, void> {
    
    // log
    //console.dir(chunk, { depth: null })

    // usage
    const usage: Usage|MessageDeltaUsage = (chunk as RawMessageStartEvent).message?.usage ?? (chunk as RawMessageDeltaEvent).usage
    if (context.usage && usage) {
      if ('input_tokens' in usage) {
        context.usage.input_tokens += (usage as Usage).input_tokens ?? 0
      }
      context.usage.output_tokens += usage.output_tokens ?? 0
    }

    // done
    if (chunk.type == 'message_stop') {
      yield { type: 'content', text: '', done: true }
      if (context.usage && context.opts.usage) {
        yield { type: 'usage', usage: {
          prompt_tokens: context.usage.input_tokens,
          completion_tokens: context.usage.output_tokens,
        }}
      }
    }

    // block start
    if (chunk.type == 'content_block_start') {

      if (chunk.content_block.type == 'thinking') {
        context.thinkingBlock = ''
      }

      if (chunk.content_block.type == 'tool_use') {

        // record the tool call
        context.toolCall = {
          id: chunk.content_block.id,
          message: '',
          function: chunk.content_block.name,
          args: ''
        }

        // notify
        yield {
          type: 'tool',
          name: context.toolCall.function,
          status: this.getToolPreparationDescription(context.toolCall.function),
          done: false
        }
        
      } else {
        context.toolCall = undefined
      }
    }

    // block delta
    if (chunk.type == 'content_block_delta') {

      // tool use
      if (context.toolCall !== undefined) {
        const toolDelta = chunk.delta as InputJSONDelta
        context.toolCall!.args += toolDelta.partial_json
      }

      // thinking
      if (context.toolCall === undefined && chunk.delta.type === 'thinking_delta') {
        context.thinkingBlock += chunk.delta.thinking
        yield { type: 'reasoning', text: chunk.delta.thinking, done: false }
      }

      // thinking signature
      if (context.toolCall === undefined && chunk.delta.type === 'signature_delta') {
        context.thinkingSignature = chunk.delta.signature
      }
      
      // text
      if (context.toolCall === undefined && chunk.delta.type === 'text_delta') {
        yield { type: 'content', text: chunk.delta.text, done: false }
      }

    }

    // tool call?
    if (chunk.type == 'message_delta') {
      if (chunk.delta.stop_reason == 'tool_use' && context.toolCall !== undefined) {

        // need
        logger.log(`[anthropic] tool call ${context.toolCall!.function} with ${context.toolCall!.args}`)
        const args = context.toolCall!.args?.length ? JSON.parse(context.toolCall!.args) : {}

        // first notify
        yield {
          type: 'tool',
          name: context.toolCall!.function,
          status: this.getToolRunningDescription(context.toolCall!.function, args),
          done: false
        }

        // now execute
        const content = await this.callTool(context.toolCall!.function, args)
        logger.log(`[anthropic] tool call ${context.toolCall!.function} => ${JSON.stringify(content).substring(0, 128)}`)

        // add thinking block
        if (context.thinkingBlock) {
          context.thread.push({
            role: 'assistant',
            content: [{
              type: 'thinking',
              thinking: context.thinkingBlock,
              signature: context.thinkingSignature
            }]
          })
        }

        // add tool call message
        context.thread.push({
          role: 'assistant',
          content: [{
            type: 'tool_use',
            id: context.toolCall!.id,
            name: context.toolCall!.function,
            input: args,
          }]
        })

        // add tool response message
        if (context.toolCall!.function === 'computer') {
          context.thread.push({
            role: 'user',
            content: [{
              type: 'tool_result',
              tool_use_id: context.toolCall!.id,
              ...content,
            }]
          })
        } else {
          context.thread.push({
            role: 'user',
            content: [{
              type: 'tool_result',
              tool_use_id: context.toolCall!.id,
              content: JSON.stringify(content)
            }]
          })
        }

        // clear
        yield {
          type: 'tool',
          name: context.toolCall!.function,
          done: true,
          call: {
            params: args,
            result: content
          },
        }

        // switch to new stream
        yield {
          type: 'stream',
          stream: await this.doStream(context),
        }

      }

    }

  }

  addTextToPayload(message: Message, payload: LLmCompletionPayload, opts?: LlmCompletionOpts): void {
    payload.content = [
      { type: 'text', text: message.contentForModel },
      {
        type: 'document',
        source: {
          type: 'text',
          media_type: 'text/plain',
          data: message.attachment!.content,
        },
        ...(message.attachment!.title.length ? { title: message.attachment!.title } : {}),
        ...(message.attachment!.context.length ? { context: message.attachment!.context } : {}),
        ...(opts ? { citations: { enabled: opts?.citations ?? false } } : {})
      }
    ]
  }

  // eslint-disable-next-line @typescript-eslint/no-unused-vars
  addImageToPayload(message: Message, payload: LLmCompletionPayload, opts?: LlmCompletionOpts) {
    payload.content = [
      { type: 'text', text: message.contentForModel },
      { type: 'image', source: {
        type: 'base64',
        media_type: message.attachment!.mimeType as 'image/jpeg' | 'image/png' | 'image/gif' | 'image/webp',
        data: message.attachment!.content,
      }}
    ]
  }

  buildPayload(model: string, thread: Message[], opts?: LlmCompletionOpts): LLmCompletionPayload[] {
    const payload: LLmCompletionPayload[] = super.buildPayload(model, thread, opts)
    return payload.filter((payload) => payload.role != 'system').map((payload): LLmCompletionPayload => {
      //if (payload.role == 'system') return null
      if (typeof payload.content == 'string') {
        return {
          role: payload.role as 'user'|'assistant',
          content: payload.content
        }
      } else {
        return {
          role: payload.role as 'user'|'assistant',
          content: payload.content/*!.map((content: LlmContentPayload): TextBlockParam|ImageBlockParam => {
            if (content.type == 'image') {
              return {
                type: 'image',
                source: {
                  type: 'base64',
                  media_type: (content as LLmContentPayloadImageAnthropic).source!.media_type,
                  data: (content as LLmContentPayloadImageAnthropic).source!.data,
                }
              }
            } else {
              return {
                type: 'text',
                text: (content as LLmContentPayloadText).text
              }
            }
          })*/
        }
      }
    })
  }

}<|MERGE_RESOLUTION|>--- conflicted
+++ resolved
@@ -299,10 +299,7 @@
   }
 
   getCompletionOpts(model: string, opts?: LlmCompletionOpts): Omit<MessageCreateParamsBase, 'model'|'messages'|'stream'|'tools'|'tool_choice'> {
-<<<<<<< HEAD
-=======
-    
->>>>>>> 16954fe8
+
     const isThinkingEnabled = this.modelIsReasoning(model) && opts?.reasoning;
     
     return {
